# Copyright (C) 2017-2022  Cleanlab Inc.
# This file is part of cleanlab.
#
# cleanlab is free software: you can redistribute it and/or modify
# it under the terms of the GNU Affero General Public License as published
# by the Free Software Foundation, either version 3 of the License, or
# (at your option) any later version.
#
# cleanlab is distributed in the hope that it will be useful,
# but WITHOUT ANY WARRANTY; without even the implied warranty of
# MERCHANTABILITY or FITNESS FOR A PARTICULAR PURPOSE.  See the
# GNU Affero General Public License for more details.
#
# You should have received a copy of the GNU Affero General Public License
# along with cleanlab.  If not, see <https://www.gnu.org/licenses/>.


import contextlib
import io
import os
import pickle
import timeit
from pathlib import Path
from unittest.mock import MagicMock, Mock, patch

import numpy as np
import pandas as pd
import pytest
from datasets.dataset_dict import DatasetDict
from scipy.sparse import csr_matrix
from sklearn.neighbors import NearestNeighbors
from sklearn.datasets import make_blobs

import cleanlab
from cleanlab.datalab.datalab import Datalab
from cleanlab.datalab.internal.report import Reporter
from cleanlab.internal.multilabel_utils import int2onehot


from cleanlab.benchmarking.noise_generation import (
    generate_noise_matrix_from_trace,
    generate_noisy_labels,
)

SEED = 42


def test_datalab_invalid_datasetdict(dataset, label_name):
    with pytest.raises(ValueError) as e:
        datadict = DatasetDict({"train": dataset, "test": dataset})
        Datalab(datadict, label_name)  # type: ignore
        assert "Please pass a single dataset, not a DatasetDict." in str(e)


@pytest.fixture(scope="function")
def list_possible_issue_types(monkeypatch, request):
    return lambda *_: request.param


class TestDatalab:
    """Tests for the Datalab class."""

    @pytest.fixture
    def lab(self, dataset, label_name):
        return Datalab(data=dataset, label_name=label_name)

    def test_print(self, lab, capsys):
        # Can print the object
        print(lab)
        captured = capsys.readouterr()
        expected_output = (
            "Datalab:\n"
            "Checks run: No\n"
            "Number of examples: 5\n"
            "Number of classes: 3\n"
            "Issues identified: Not checked\n"
        )
        assert expected_output == captured.out

    def test_class_names(self):
        y = ["a", "3", "2", "3"]
        lab = Datalab({"y": y}, label_name="y")
        assert lab.class_names == ["2", "3", "a"]

        y = [-1, 4, 0.5, 0, 4, -1]
        lab = Datalab({"y": y}, label_name="y")
        assert lab.class_names == [-1, 0, 0.5, 4]

    def test_list_default_issue_types(self):
        y = ["a", "3", "2", "3"]
        lab = Datalab({"y": y}, label_name="y")
        assert lab.list_default_issue_types() == [
            "null",
            "label",
            "outlier",
            "near_duplicate",
            "non_iid",
            "class_imbalance",
        ]

    def tmp_path(self):
        # A path for temporarily saving the instance during tests.
        # This is a workaround for the fact that the Datalab class
        # does not have a save method.
        return Path(__file__).parent / "tmp.pkl"

    def test_attributes(self, lab):
        # Has the right attributes
        for attr in ["data", "label_name", "_labels", "info", "issues"]:
            assert hasattr(lab, attr), f"Missing attribute {attr}"

        assert all(lab.labels == np.array([1, 1, 2, 0, 2]))
        assert isinstance(lab.issues, pd.DataFrame), "Issues should by in a dataframe"
        assert isinstance(lab.issue_summary, pd.DataFrame), "Issue summary should be a dataframe"

    def test_get_info(self, lab):
        mock_info: dict = {
            "label": {
                "given_label": [1, 0, 1, 0, 2],
                "predicted_label": [1, 1, 2, 0, 2],
                # get_info("label") adds `class_names` from statistics
            },
            "near_duplicate": {
                "nearest_neighbor": [1, 0, 0, 4, 3],
            },
        }
        mock_info = {**lab.info, **mock_info}
        lab.info = mock_info

        label_info = lab.get_info("label")
        assert label_info["given_label"].tolist() == [4, 3, 4, 3, 5]
        assert label_info["predicted_label"].tolist() == [4, 4, 5, 3, 5]
        assert label_info["class_names"] == [3, 4, 5]

        near_duplicate_info = lab.get_info("near_duplicate")
        assert near_duplicate_info["nearest_neighbor"] == [1, 0, 0, 4, 3]

        assert lab.get_info() == lab.info == mock_info

    def test_get_issue_summary(self, lab, monkeypatch):
        mock_summary: pd.DataFrame = pd.DataFrame(
            {
                "issue_type": ["label", "outlier"],
                "score": [0.5, 0.3],
                "num_issues": [1, 2],
            }
        )
        monkeypatch.setattr(lab, "issue_summary", mock_summary)

        label_summary = lab.get_issue_summary(issue_name="label")
        pd.testing.assert_frame_equal(label_summary, mock_summary.iloc[[0]])

        outlier_summary = lab.get_issue_summary(issue_name="outlier")
        pd.testing.assert_frame_equal(
            outlier_summary, mock_summary.iloc[[1]].reset_index(drop=True)
        )

        summary = lab.get_issue_summary()
        pd.testing.assert_frame_equal(summary, mock_summary)

    def test_get_issues(self, lab, monkeypatch):
        mock_issues: pd.DataFrame = pd.DataFrame(
            {
                "is_label_issue": [True, False, False, True, False],
                "label_score": [0.2, 0.4, 0.6, 0.1, 0.8],
                "is_near_duplicate_issue": [False, True, True, False, True],
                "near_duplicate_score": [0.5, 0.3, 0.1, 0.7, 0.2],
                "is_class_imbalance_issue": [False, False, False, False, True],
                "class_imbalance_score": [1.0, 1.0, 1.0, 1.0, 0.2],
            },
        )
        monkeypatch.setattr(lab, "issues", mock_issues)

        mock_predicted_labels = np.array([0, 1, 2, 1, 2])

        mock_distance_to_nearest_neighbor = [0.1, 0.2, 0.3, 0.4, 0.5]

        lab.info.update(
            {
                "label": {
                    "given_label": lab.labels,
                    "predicted_label": mock_predicted_labels,
                },
                "near_duplicate": {
                    "distance_to_nearest_neighbor": mock_distance_to_nearest_neighbor,
                },
                "class_imbalance": {
                    "given_label": lab.labels,
                },
            }
        )

        label_issues = lab.get_issues(issue_name="label")

        expected_label_issues = pd.DataFrame(
            {
                **{key: mock_issues[key] for key in ["is_label_issue", "label_score"]},
                "given_label": [4, 4, 5, 3, 5],
                "predicted_label": [3, 4, 5, 4, 5],
            },
        )

        pd.testing.assert_frame_equal(label_issues, expected_label_issues, check_dtype=False)

        near_duplicate_issues = lab.get_issues(issue_name="near_duplicate")

        expected_near_duplicate_issues = pd.DataFrame(
            {
                **{
                    key: mock_issues[key]
                    for key in ["is_near_duplicate_issue", "near_duplicate_score"]
                },
                "distance_to_nearest_neighbor": mock_distance_to_nearest_neighbor,
            },
        )
        pd.testing.assert_frame_equal(
            near_duplicate_issues, expected_near_duplicate_issues, check_dtype=False
        )

        imbalance_issues = lab.get_issues(issue_name="class_imbalance")

        expected_imbalance_issues = pd.DataFrame(
            {
                **{
                    key: mock_issues[key]
                    for key in ["is_class_imbalance_issue", "class_imbalance_score"]
                },
                "given_label": [4, 4, 5, 3, 5],
            },
        )
        pd.testing.assert_frame_equal(
            imbalance_issues, expected_imbalance_issues, check_dtype=False
        )

        issues = lab.get_issues()
        pd.testing.assert_frame_equal(issues, mock_issues, check_dtype=False)

    @pytest.mark.parametrize(
        "issue_types",
        [None, {"label": {}}],
        ids=["Default issues", "Only label issues"],
    )
    def test_find_issues_with_pred_probs(self, lab, pred_probs, issue_types):
        assert lab.issues.empty, "Issues should be empty before calling find_issues"
        assert lab.issue_summary.empty, "Issue summary should be empty before calling find_issues"
        assert lab.info["statistics"]["health_score"] is None
        lab.find_issues(pred_probs=pred_probs, issue_types=issue_types)
        assert not lab.issues.empty, "Issues weren't updated"
        assert not lab.issue_summary.empty, "Issue summary wasn't updated"
        assert (
            lab.info["statistics"]["health_score"] == lab.issue_summary["score"].mean()
        )  # TODO: Avoid re-implementing logic in test

        if issue_types is None:
            # Test default issue types
            columns = lab.issues.columns
            for issue_type in ["label", "outlier"]:
                assert f"is_{issue_type}_issue" in columns
                assert f"{issue_type}_score" in columns

    def test_find_issues_without_values_in_issue_types_raises_warning(self, lab, pred_probs):
        issue_types = {}
        with pytest.warns(UserWarning) as record:
            lab.find_issues(pred_probs=pred_probs, issue_types=issue_types)
        warning_message = record[0].message.args[0]
        assert (
            "No issue types were specified so no issues will be found in the dataset. Set `issue_types` as None to consider a default set of issues."
            in warning_message
        )

    @pytest.mark.parametrize(
        "issue_types",
        [
            None,
            {"label": {}},
            {"outlier": {}},
            {"near_duplicate": {}},
            {"non_iid": {}},
            {"outlier": {}, "near_duplicate": {}},
        ],
        ids=[
            "Defaults",
            "Only label issues",
            "Only outlier issues",
            "Only near_duplicate issues",
            "Only non_iid issues",
            "Both outlier and near_duplicate issues",
        ],
    )
    @pytest.mark.parametrize(
        "use_features",
        [True, False],
        ids=["Use features", "Don't use features"],
    )
    @pytest.mark.parametrize(
        "use_pred_probs",
        [True, False],
        ids=["Use pred_probs", "Don't use pred_probs"],
    )
    @pytest.mark.parametrize(
        "use_knn_graph",
        [True, False],
        ids=["Use knn_graph", "Don't use knn_graph"],
    )
    def test_repeat_find_issues_then_report_with_defaults(
        self,
        large_lab,
        issue_types,
        use_features,
        use_pred_probs,
        use_knn_graph,
    ):
        """Test "all" combinations of inputs to find_issues() and make sure repeated calls to it won't change any results. Same applies to report().

        This test does NOT test the correctness of the inputs, so some test cases may lead to missing arguments errors that are silently ignored.
        """

        # Extract features and pred_probs from Datalab object
        features, pred_probs = (
            np.array(large_lab.data[k]) if v else None
            for k, v in zip(["features", "pred_probs"], [use_features, use_pred_probs])
        )

        # Extract sparse knn_graph from Datalab object's info dictionary
        knn_graph = None
        if use_knn_graph:
            knn_graph = large_lab.info["statistics"]["unit_test_knn_graph"]

        # Run find_issues and report() once
        large_lab.find_issues(
            features=features, pred_probs=pred_probs, knn_graph=knn_graph, issue_types=issue_types
        )
        with contextlib.redirect_stdout(io.StringIO()) as f:
            large_lab.report()
        first_report = f.getvalue()
        issues = large_lab.issues.copy()
        issue_summary = large_lab.issue_summary.copy()

        # Rerunning find_issues() and report() with the same default parameters should not change the number of issues
        large_lab.find_issues(
            features=features, pred_probs=pred_probs, knn_graph=knn_graph, issue_types=issue_types
        )
        with contextlib.redirect_stdout(io.StringIO()) as f:
            large_lab.report()
        second_report = f.getvalue()
        pd.testing.assert_frame_equal(large_lab.issues, issues)
        pd.testing.assert_frame_equal(large_lab.issue_summary, issue_summary)
        assert first_report == second_report

    @pytest.mark.parametrize("k", [2, 3])
    @pytest.mark.parametrize("metric", ["euclidean", "cosine"])
    def test_find_issues_with_custom_hyperparams(self, lab, pred_probs, k, metric):
        dataset_size = lab.get_info("statistics")["num_examples"]
        embedding_size = 2
        mock_embeddings = np.random.rand(dataset_size, embedding_size)

        knn = NearestNeighbors(n_neighbors=k, metric=metric)
        issue_types = {"outlier": {"knn": knn}}
        assert lab.get_info("statistics").get("weighted_knn_graph") is None
        lab.find_issues(
            pred_probs=pred_probs,
            features=mock_embeddings,
            issue_types=issue_types,
        )
        assert lab.info["outlier"]["k"] == k
        statistics = lab.get_info("statistics")
        assert statistics["knn_metric"] == metric
        knn_graph = statistics["weighted_knn_graph"]
        assert isinstance(knn_graph, csr_matrix)
        assert knn_graph.shape == (dataset_size, dataset_size)
        assert knn_graph.nnz == dataset_size * k

    # Mock the lab.issues dataframe to have some pre-existing issues
    def test_update_issues(self, lab, pred_probs, monkeypatch):
        """If there are pre-existing issues in the lab,
        find_issues should add columns to the issues dataframe for each example.
        """
        mock_issues = pd.DataFrame(
            {
                "is_foo_issue": [False, True, False, False, False],
                "foo_score": [0.6, 0.8, 0.7, 0.7, 0.8],
            }
        )
        monkeypatch.setattr(lab, "issues", mock_issues)
        mock_issue_summary = pd.DataFrame(
            {
                "issue_type": ["foo"],
                "score": [0.72],
                "num_issues": [1],
            }
        )
        monkeypatch.setattr(lab, "issue_summary", mock_issue_summary)

        lab.find_issues(pred_probs=pred_probs, issue_types={"label": {}})
        # Check that the issues dataframe has the right columns
        expected_issues_df = pd.DataFrame(
            {
                "is_foo_issue": mock_issues.is_foo_issue,
                "foo_score": mock_issues.foo_score,
                "is_label_issue": [False, False, False, False, False],
                "label_score": [0.95071431, 0.15601864, 0.60111501, 0.70807258, 0.18182497],
            }
        )
        pd.testing.assert_frame_equal(lab.issues, expected_issues_df, check_exact=False)

        expected_issue_summary_df = pd.DataFrame(
            {
                "issue_type": ["foo", "label"],
                "score": [0.72, 0.4],
                "num_issues": [1, 0],
            }
        )
        pd.testing.assert_frame_equal(
            lab.issue_summary, expected_issue_summary_df, check_exact=False
        )

    def test_save(self, lab, tmp_path, monkeypatch):
        """Test that the save and load methods work."""
        lab.save(tmp_path, force=True)
        assert tmp_path.exists(), "Save directory was not created"
        assert (tmp_path / "data").is_dir(), "Data directory was not saved"
        assert (tmp_path / "issues.csv").exists(), "Issues file was not saved"
        assert (tmp_path / "summary.csv").exists(), "Issue summary file was not saved"
        assert (tmp_path / "datalab.pkl").exists(), "Datalab file was not saved"

        # Mock the issues dataframe
        mock_issues = pd.DataFrame(
            {
                "is_foo_issue": [False, True, False, False, False],
                "foo_score": [0.6, 0.8, 0.7, 0.7, 0.8],
            }
        )
        monkeypatch.setattr(lab, "issues", mock_issues)

        # Mock the issue summary dataframe
        mock_issue_summary = pd.DataFrame(
            {
                "issue_type": ["foo"],
                "score": [0.72],
            }
        )
        monkeypatch.setattr(lab, "issue_summary", mock_issue_summary)
        lab.save(tmp_path, force=True)
        assert (tmp_path / "issues.csv").exists(), "Issues file was not saved"
        assert (tmp_path / "summary.csv").exists(), "Issue summary file was not saved"

        # Save works in an arbitrary directory, that should be created if it doesn't exist
        new_dir = tmp_path / "subdir"
        assert not new_dir.exists(), "Directory should not exist"
        lab.save(new_dir)
        assert new_dir.exists(), "Directory was not created"

    def test_pickle(self, lab, tmp_path):
        """Test that the class can be pickled."""
        pickle_file = os.path.join(tmp_path, "lab.pkl")
        with open(pickle_file, "wb") as f:
            pickle.dump(lab, f)
        with open(pickle_file, "rb") as f:
            lab2 = pickle.load(f)

        assert lab2.label_name == "star"

    def test_load(self, lab, tmp_path, dataset, monkeypatch):
        """Test that the save and load methods work."""

        # Mock the issues dataframe
        mock_issues = pd.DataFrame(
            {
                "is_foo_issue": [False, True, False, False, False],
                "foo_score": [0.6, 0.8, 0.7, 0.7, 0.8],
            }
        )
        monkeypatch.setattr(lab, "issues", mock_issues)

        # Mock the issue summary dataframe
        mock_issue_summary = pd.DataFrame(
            {
                "issue_type": ["foo"],
                "score": [0.72],
            }
        )
        monkeypatch.setattr(lab, "issue_summary", mock_issue_summary)

        lab.save(tmp_path, force=True)

        loaded_lab = Datalab.load(tmp_path)
        data = lab._data
        loaded_data = loaded_lab._data
        assert loaded_data == data
        assert loaded_lab.info == lab.info
        pd.testing.assert_frame_equal(loaded_lab.issues, mock_issues)
        pd.testing.assert_frame_equal(loaded_lab.issue_summary, mock_issue_summary)

        # Load accepts a `Dataset`.
        loaded_lab = Datalab.load(tmp_path, data=dataset)
        assert loaded_lab.data._data == dataset.data

        # Misaligned dataset raises a ValueError
        with pytest.raises(ValueError) as excinfo:
            Datalab.load(tmp_path, data=dataset.shard(2, 0))
            expected_error_msg = "Length of data (2) does not match length of labels (5)"
            assert expected_error_msg == str(excinfo.value)

        with pytest.raises(ValueError) as excinfo:
            Datalab.load(tmp_path, data=dataset.shuffle())
            expected_error_msg = (
                "Data has been modified since Lab was saved. Cannot load Lab with modified data."
            )
            assert expected_error_msg == str(excinfo.value)

    @pytest.mark.parametrize("list_possible_issue_types", [["erroneous_issue_type"]], indirect=True)
    def test_failed_issue_managers(self, lab, monkeypatch, list_possible_issue_types):
        """Test that a failed issue manager will not be added to the Datalab instance after
        the call to `find_issues`."""
        mock_issue_types = {"erroneous_issue_type": {}}

        mock_issue_manager = Mock()
        mock_issue_manager.issue_name = "erroneous_issue_type"
        mock_issue_manager.find_issues.side_effect = ValueError("Some error")

        class MockIssueManagerFactory:
            @staticmethod
            def from_list(*args, **kwargs):
                return [mock_issue_manager]

        monkeypatch.setattr(
            "cleanlab.datalab.internal.issue_finder._IssueManagerFactory", MockIssueManagerFactory
        )

        assert lab.issues.empty
        with patch("builtins.print") as mock_print:
            lab.find_issues(issue_types=mock_issue_types)
            for expected_msg_substr in [
                "Error in",
                "Audit complete",
                "Failed to check for these issue types: ",
            ]:
                assert any(expected_msg_substr in call[0][0] for call in mock_print.call_args_list)

        assert lab.issues.empty

    def test_report(self, lab, monkeypatch, capsys):
        class MockReporter:
            def __init__(self, *args, **kwargs):
                self.verbosity = kwargs.get("verbosity", None)
                assert self.verbosity is not None, "Reporter should be initialized with verbosity"

            def report(self, *args, **kwargs) -> None:
                print(
                    f"Report with verbosity={self.verbosity} and k={kwargs.get('num_examples', 5)}"
                )

        monkeypatch.setattr(cleanlab.datalab.internal.helper_factory, "Reporter", MockReporter)
        monkeypatch.setattr(
            lab.data_issues,
            "issue_summary",
            pd.DataFrame(np.random.randint(0, 100, size=(100, 4)), columns=list("ABCD")),
        )
        lab.report(verbosity=0)
        captured = capsys.readouterr()
        assert "Report with verbosity=0 and k=5" in captured.out

        lab.report(num_examples=10, verbosity=3)
        captured = capsys.readouterr()
        assert "Report with verbosity=3 and k=10" in captured.out

        lab.report()
        captured = capsys.readouterr()
        assert "Report with verbosity=1 and k=5" in captured.out


class TestDatalabUsingKNNGraph:
    """The Datalab class can accept a `knn_graph` argument to `find_issues` that should
    be used instead of computing a new one from the `features` argument."""

    @pytest.fixture
    def data_tuple(self):
        # from cleanlab.datalab.datalab import Datalab
        np.random.seed(SEED)
        N = 10
        data = {"label": np.random.randint(0, 2, size=N)}
        features = np.random.rand(N, 5)
        knn_graph = (
            NearestNeighbors(n_neighbors=3, metric="cosine")
            .fit(features)
            .kneighbors_graph(mode="distance")
        )
        return Datalab(data=data, label_name="label"), knn_graph, features

    def test_knn_graph(self, data_tuple):
        """Test that the `knn_graph` argument to `find_issues` is used instead of computing a new
        one from the `features` argument."""
        lab, knn_graph, _ = data_tuple
        assert lab.get_info("statistics").get("weighted_knn_graph") is None
        lab.find_issues(knn_graph=knn_graph)
        knn_graph_stats = lab.get_info("statistics").get("weighted_knn_graph")
        np.testing.assert_array_equal(knn_graph_stats.toarray(), knn_graph.toarray())

        assert lab.get_info("statistics").get("knn_metric") is None

    def test_features_and_knn_graph(self, data_tuple):
        """Test that the `knn_graph` argument to `find_issues` is used instead of computing a new
        one from the `features` argument."""
        lab, knn_graph, features = data_tuple
        k = 4
        lab.find_issues(knn_graph=knn_graph, features=features, issue_types={"outlier": {"k": k}})
        knn_graph_stats = lab.get_info("statistics").get("weighted_knn_graph")
        assert knn_graph_stats.nnz == k * len(
            lab.data
        ), f"Expected {k * len(lab.data)} nnz, got {knn_graph_stats.nnz}"
        three_nn_dists = knn_graph_stats.data.reshape(len(lab.data), k)[:, :3]
        knn_graph_three_nn_dists = knn_graph.data.reshape(len(lab.data), k - 1)
        np.testing.assert_array_equal(three_nn_dists, knn_graph_three_nn_dists)
        assert lab.get_info("statistics").get("knn_metric") == "cosine"

    def test_without_features_or_knn_graph(self, data_tuple):
        """Test that only the class_imbalance issue is run
        when no features, knn_graph or pred_probs are passed."""
        lab, _, _ = data_tuple

        # Test that a warning is raised
        lab.find_issues()
        # Only class_imbalance issue columns should be present
        assert list(lab.issues.columns) == ["is_class_imbalance_issue", "class_imbalance_score"]

    def test_data_valuation_issue_with_knn_graph(self, data_tuple):
        lab, knn_graph, features = data_tuple
        assert lab.get_info("statistics").get("weighted_knn_graph") is None
        lab.find_issues(knn_graph=knn_graph, issue_types={"data_valuation": {}})
        score = lab.get_issues().get(["data_valuation_score"])
        assert isinstance(score, pd.DataFrame)
        assert len(score) == len(lab.data)

    def test_data_valuation_issue_with_existing_knn_graph(self, data_tuple):
        lab, knn_graph, features = data_tuple
        lab.find_issues(features=features, issue_types={"outlier": {"k": 3}})
        lab.find_issues(issue_types={"data_valuation": {}})
        score = lab.get_issues().get(["data_valuation_score"])
        assert isinstance(score, pd.DataFrame)
        assert len(score) == len(lab.data)

        # Compare this with directly passing in a knn_graph
        lab_2 = Datalab(data=lab.data, label_name=lab.label_name)
        lab_2.find_issues(knn_graph=knn_graph, issue_types={"data_valuation": {}})
        score_2 = lab_2.get_issues().get(["data_valuation_score"])
        pd.testing.assert_frame_equal(score, score_2)

    def test_data_valuation_issue_without_knn_graph(self, data_tuple):
        lab, _, features = data_tuple
        lab.find_issues(features=features, issue_types={"data_valuation": {}})
        assert (
            lab.issues.empty
        ), "The issues dataframe should be empty as the issue manager expects an existing knn_graph"


class TestDatalabIssueManagerInteraction:
    """The Datalab class should integrate with the IssueManager class correctly.

    Tests include:
    - Make sure a custom manager needs to be registered to work with Datalab
    - Make sure that `find_issues()` with different affects the outcome (e.g. `Datalab.issues`)
        differently depending on the issue manager.
    """

    def test_custom_issue_manager_not_registered(self, lab):
        """Test that a custom issue manager that is not registered will not be used."""
        # Mock registry dictionary
        mock_registry = MagicMock()
        mock_registry.__getitem__.side_effect = KeyError("issue type not registered")

        with patch("cleanlab.datalab.internal.issue_manager_factory.REGISTRY", mock_registry):
            with pytest.raises(ValueError) as excinfo:
                lab.find_issues(issue_types={"custom_issue": {}})

                assert "issue type not registered" in str(excinfo.value)

            assert mock_registry.__getitem__.called_once_with("custom_issue")

            assert lab.issues.empty
            assert lab.issue_summary.empty

    def test_custom_issue_manager_registered(self, lab, custom_issue_manager):
        """Test that a custom issue manager that is registered will be used."""
        from cleanlab.datalab.internal.issue_manager_factory import register

        register(custom_issue_manager)

        assert lab.issues.empty
        assert lab.issue_summary.empty

        lab.find_issues(issue_types={"custom_issue": {}})

        expected_is_custom_issue_issue = [False, True] + [False] * 3
        expected_custom_issue_score = [1 / 1, 0 / 2, 1 / 3, 2 / 4, 3 / 5]
        expected_issues = pd.DataFrame(
            {
                "is_custom_issue_issue": expected_is_custom_issue_issue,
                "custom_issue_score": expected_custom_issue_score,
            }
        )
        assert pd.testing.assert_frame_equal(lab.issues, expected_issues) is None

    @pytest.mark.parametrize("list_possible_issue_types", [["custom_issue"]], indirect=True)
    def test_find_issues_for_custom_issue_manager_with_custom_kwarg(
        self, lab, custom_issue_manager, list_possible_issue_types
    ):
        """Test that a custom issue manager that is registered will be used."""
        from cleanlab.datalab.internal.issue_manager_factory import register

        register(custom_issue_manager)

        assert lab.issues.empty
        assert lab.issue_summary.empty

        lab.find_issues(issue_types={"custom_issue": {"custom_argument": 3}})

        expected_is_custom_issue_issue = [False, False, False, True, False]
        expected_custom_issue_score = [3 / 3, 2 / 4, 1 / 5, 0 / 6, 1 / 7]
        expected_issues = pd.DataFrame(
            {
                "is_custom_issue_issue": expected_is_custom_issue_issue,
                "custom_issue_score": expected_custom_issue_score,
            }
        )
        assert pd.testing.assert_frame_equal(lab.issues, expected_issues) is None

        # Clean up registry
        from cleanlab.datalab.internal.issue_manager_factory import REGISTRY

        # Find the custom issue manager in the registry and remove it
        REGISTRY["classification"].pop(custom_issue_manager.issue_name)


@pytest.mark.parametrize(
    "find_issues_kwargs",
    [
        ({"pred_probs": np.random.rand(3, 2)}),
        ({"features": np.random.rand(3, 2)}),
        ({"pred_probs": np.random.rand(3, 2), "features": np.random.rand(6, 2)}),
    ],
    ids=["pred_probs", "features", "pred_probs and features"],
)
def test_report_for_outlier_issues_via_pred_probs(find_issues_kwargs):
    data = {"labels": [0, 1, 0]}
    lab = Datalab(data=data, label_name="labels")
    find_issues_kwargs["issue_types"] = {"outlier": {"k": 1}}
    lab.find_issues(**find_issues_kwargs)

    reporter = Reporter(
        lab.data_issues, task="classification", verbosity=0, include_description=False
    )
    report = reporter.get_report(num_examples=3)
    assert report, "Report should not be empty"


def test_near_duplicates_reuses_knn_graph():
    """'outlier' and 'near_duplicate' issues both require a KNN graph.
    This test ensures that the KNN graph is only computed once.
    E.g. if outlier is called first, and then near_duplicate can reuse the
    resulting graph.
    """
    N = 3000
    num_features = 1000
    k = 20
    data = {"labels": np.random.randint(0, 2, size=N)}

    np.random.seed(SEED)
    features = np.random.rand(N, num_features)

    # Run 1: only near_duplicate
    lab = Datalab(data=data, label_name="labels")
    find_issues_kwargs = {"issue_types": {"near_duplicate": {"k": k}}}
    time_only_near_duplicates = timeit.timeit(
        lambda: lab.find_issues(features=features, **find_issues_kwargs),
        number=1,
    )

    # Run 2: near_duplicate and outlier with same k
    lab = Datalab(data=data, label_name="labels")
    # Outliers need more neighbors, so this should be slower, so the graph will be computed twice
    find_issues_kwargs = {
        "issue_types": {"near_duplicate": {"k": k}, "outlier": {"k": 2 * k}},
    }
    time_near_duplicates_and_outlier = timeit.timeit(
        lambda: lab.find_issues(features=features, **find_issues_kwargs),
        number=1,
    )

    # Run 3: Same Datalab instance with same issues, but in different order
    find_issues_kwargs = {
        "issue_types": {"outlier": {"k": 2 * k}, "near_duplicate": {"k": k}},
    }
    time_outliers_before_near_duplicates = timeit.timeit(
        lambda: lab.find_issues(features=features, **find_issues_kwargs),
        number=1,
    )

    # Run 2 does an extra check, so it should be slower
    assert time_only_near_duplicates < time_near_duplicates_and_outlier, (
        "Run 2 should be slower because it does an extra check "
        "for outliers, which requires a KNN graph."
    )

    # Run 3 should be faster because it reuses the KNN graph from Run 2
    # in both issue checks
    assert (
        time_outliers_before_near_duplicates < time_near_duplicates_and_outlier
    ), "KNN graph reuse should make this run of find_issues faster."


def pred_probs_from_features(features):
    """
    Converts an array of features into an array of predicted probabilities
    by normalizing each row to sum to 1.

    Note
    ----
    This function is only used for testing purposes
    and may not align with conventional methodologies
    used in real-world applications.
    """
    return features / features.sum(axis=1, keepdims=True)


class TestDatalabFindNonIIDIssues:
    """This class focuses on testing the end-to-end functionality of calling Datalab.find_issues()
    only for non-IID issues. The tests in this class are not meant to test the underlying
    functionality of the non-IID issue finders themselves, but rather to test that the
    Datalab.find_issues() method correctly calls the non-IID issue finders and results are consistent.
    """

    @pytest.fixture
    def random_embeddings(self):
        np.random.seed(SEED)
        return np.random.rand(100, 10)

    @pytest.fixture
    def sorted_embeddings(self):
        np.random.seed(SEED)
        n_samples = 1000

        # Stack features to create a 3D dataset
        x = np.linspace(0, 4 * np.pi, n_samples)
        y = np.sin(x) + np.random.normal(0, 0.1, n_samples)
        z = np.cos(x) + np.random.normal(0, 0.1, n_samples)
        return np.column_stack((x, y, z))

    @pytest.fixture
    def lab(self):
        data = {"labels": [0, 1, 0]}
        lab = Datalab(data=data, label_name="labels")
        return lab

    def test_find_non_iid_issues(self, lab, random_embeddings):
        lab.find_issues(features=random_embeddings, issue_types={"non_iid": {}})
        summary = lab.get_issue_summary()
        assert ["non_iid"] == summary["issue_type"].values
        assert summary["score"].values[0] > 0.05
        assert lab.get_issues()["is_non_iid_issue"].sum() == 0

    def test_find_non_iid_issues_using_pred_probs(self, lab, random_embeddings):
        pred_probs = pred_probs_from_features(random_embeddings)
        lab.find_issues(pred_probs=pred_probs, issue_types={"non_iid": {}})
        summary = lab.get_issue_summary()
        assert ["non_iid"] == summary["issue_type"].values
        assert summary["score"].values[0] > 0.05
        assert lab.get_issues()["is_non_iid_issue"].sum() == 0
        assert "weighted_knn_graph" not in lab.get_info("statistics")

    def test_find_non_iid_issues_sorted(self, lab, sorted_embeddings):
        lab.find_issues(features=sorted_embeddings, issue_types={"non_iid": {}})
        summary = lab.get_issue_summary()
        assert ["non_iid"] == summary["issue_type"].values
        assert summary["score"].values[0] == 0
        assert lab.get_issues()["is_non_iid_issue"].sum() == 1

    def test_find_non_iid_issues_sorted_using_pred_probs(self, lab, sorted_embeddings):
        pred_probs = pred_probs_from_features(sorted_embeddings)
        lab.find_issues(pred_probs=pred_probs, issue_types={"non_iid": {}})
        summary = lab.get_issue_summary()
        assert ["non_iid"] == summary["issue_type"].values
        assert summary["score"].values[0] == 0
        assert lab.get_issues()["is_non_iid_issue"].sum() == 1
        assert "weighted_knn_graph" not in lab.get_info("statistics")

    def test_incremental_search(self, lab, sorted_embeddings):
        lab.find_issues(features=sorted_embeddings)
        summary = lab.get_issue_summary()
        assert len(summary) == 5
        lab.find_issues(features=sorted_embeddings, issue_types={"non_iid": {}})
        summary = lab.get_issue_summary()
        assert len(summary) == 5
        assert "non_iid" in summary["issue_type"].values
        non_iid_summary = lab.get_issue_summary("non_iid")
        assert non_iid_summary["score"].values[0] == 0
        assert non_iid_summary["num_issues"].values[0] == 1

    def test_incremental_search_using_pred_probs(self, lab, sorted_embeddings):
        pred_probs = pred_probs_from_features(sorted_embeddings)
        lab.find_issues(pred_probs=pred_probs, issue_types={"non_iid": {}})
        summary = lab.get_issue_summary()
        assert len(summary) == 1
        lab.find_issues(pred_probs=pred_probs, issue_types={"non_iid": {}})
        summary = lab.get_issue_summary()
        assert len(summary) == 1
        assert "non_iid" in summary["issue_type"].values
        non_iid_summary = lab.get_issue_summary("non_iid")
        assert non_iid_summary["score"].values[0] == 0
        assert non_iid_summary["num_issues"].values[0] == 1

    def test_non_iid_issues_pred_probs_knn_graph_checks(self, lab, random_embeddings):
        """
        Note
        ----
        If the user did provides `features` or there was already a KNN graph
        constructed in Datalab, the results should be returned as they currently
        are, not using the `pred_probs` at all.
        """
        pred_probs = pred_probs_from_features(random_embeddings)
        # knn graph is computed and stored
        lab.find_issues(
            features=random_embeddings, pred_probs=pred_probs, issue_types={"outlier": {}}
        )
        cached_knn_graph = lab.get_info("statistics").get("weighted_knn_graph")
        assert cached_knn_graph is not None
        lab.find_issues(pred_probs=pred_probs, issue_types={"non_iid": {}})
        knn_graph_after_non_iid = lab.get_info("statistics").get("weighted_knn_graph")
        # Check if stored knn graph is same as before
        assert cached_knn_graph is knn_graph_after_non_iid
        issues_1 = lab.get_issues("non_iid")

        lab_2 = Datalab(data={"labels": lab._labels}, label_name="labels")
        lab_2.find_issues(
            pred_probs=pred_probs, knn_graph=cached_knn_graph, issue_types={"non_iid": {}}
        )
        knn_graph_after_non_iid = lab.get_info("statistics").get("weighted_knn_graph")
        # Check if stored knn graph is same as the knn graph passed to find_issues
        assert cached_knn_graph is knn_graph_after_non_iid
        # Check that explicitly passing the cached knn-graph to a new datalab instance
        # leads to the same results.
        issues_2 = lab_2.get_issues("non_iid")
        pd.testing.assert_frame_equal(issues_1, issues_2)


class TestDatalabFindLabelIssues:
    @pytest.fixture
    def random_embeddings(self):
        np.random.seed(SEED)
        return np.random.rand(100, 10)

    @pytest.fixture
    def pred_probs(self):
        np.random.seed(SEED)
        pred_probs_array = np.random.rand(100, 2)
        return pred_probs_array / pred_probs_array.sum(axis=1, keepdims=True)

    def test_incremental_search(self, pred_probs, random_embeddings):
        data = {"labels": np.random.randint(0, 2, 100)}
        lab = Datalab(data=data, label_name="labels")
        lab.find_issues(features=random_embeddings)
        summary = lab.get_issue_summary()
        assert len(summary) == 6
        assert "label" in summary["issue_type"].values
        lab.find_issues(pred_probs=pred_probs, issue_types={"label": {}})
        summary = lab.get_issue_summary()
        assert len(summary) == 6
        assert "label" in summary["issue_type"].values
        label_summary = lab.get_issue_summary("label")
        assert label_summary["num_issues"].values[0] > 0
        # Compare results with low_memory=True
        issues_df = lab.get_issues("label")
        issue_types = {"label": {"clean_learning_kwargs": {"low_memory": True}}}
        lab_lm = Datalab(data=data, label_name="labels")
        lab_lm.find_issues(pred_probs=pred_probs, issue_types=issue_types)
        issues_df_lm = lab_lm.get_issues("label")
        # jaccard similarity
        intersection = len(list(set(issues_df).intersection(set(issues_df_lm))))
        union = len(set(issues_df)) + len(set(issues_df_lm)) - intersection
        assert float(intersection) / union > 0.95

    def test_build_pred_probs_from_features(self, random_embeddings):
        data = {"labels": np.random.randint(0, 2, 100)}
        lab = Datalab(data=data, label_name="labels")
        lab.find_issues(features=random_embeddings, issue_types={"label": {}})
        summary = lab.get_issue_summary()
        assert len(summary) == 1
        assert "label" in summary["issue_type"].values
        lab.find_issues(features=random_embeddings, issue_types={"label": {"k": 5}})
        summary = lab.get_issue_summary()
        assert len(summary) == 1
        assert "label" in summary["issue_type"].values

    def test_pred_probs_precedence(self, pred_probs, random_embeddings):
        data = {"labels": np.random.randint(0, 2, 100)}
        lab = Datalab(data=data, label_name="labels")
        lab.find_issues(pred_probs=pred_probs, issue_types={"label": {}})
        summary = lab.get_issue_summary()
        assert "label" in summary["issue_type"].values
        label_summary_pred_probs = lab.get_issue_summary("label")
        assert label_summary_pred_probs["num_issues"].values[0] > 0
        lab = Datalab(data=data, label_name="labels")
        lab.find_issues(
            features=random_embeddings, pred_probs=pred_probs, issue_types={"label": {}}
        )
        summary = lab.get_issue_summary()
        assert "label" in summary["issue_type"].values
        label_summary_both = lab.get_issue_summary("label")
        assert (
            label_summary_both["num_issues"].values[0]
            == label_summary_pred_probs["num_issues"].values[0]
        )


class TestDatalabForRegression:
    @pytest.fixture
    def regression_data(self, num_examples=400, num_features=3, error_frac=0.025, error_noise=0.25):
        np.random.seed(SEED)
        X = np.random.random(size=(num_examples, num_features))
        coefficients = np.random.uniform(-5, 5, size=num_features)

        true_y = np.dot(X, coefficients)

        # add extra noisy examples
        num_errors = int(num_examples * error_frac)
        label_noise = np.clip(
            np.random.normal(loc=error_noise, scale=error_noise / 4, size=num_errors),
            0.25 * error_noise,
            4 * error_noise,
        ) * np.random.choice([-1, 1], size=num_errors)
        random_idx = np.random.choice(num_examples, num_errors)
        y = true_y.copy()
        y[random_idx] += label_noise
        error_idx = np.argsort(abs(y - true_y))[-num_errors:]  # get the noisiest examples idx

        # Ensure that the MSE is not too large
        from sklearn.linear_model import LinearRegression

        linear_model = LinearRegression()

        # Validate that the label noise affects the MSE for a linear model
        from sklearn.metrics import mean_squared_error

        y_pred_true = linear_model.fit(X, true_y).predict(X)
        mse_true = mean_squared_error(true_y, y_pred_true)
        assert mse_true < 1e-10

        y_pred = linear_model.fit(X, y).predict(X)
        mse = mean_squared_error(y, y_pred)
        assert 1e-3 < mse < 1e-2

        return {
            "X": X,
            "y": y,
            "true_y": true_y,
            "error_idx": error_idx,
        }

    @pytest.fixture
    def lab(self, regression_data):
        X, y = regression_data["X"], regression_data["y"]
        test_df = pd.DataFrame(X, columns=["c1", "c2", "c3"])
        test_df["y"] = y
        lab = Datalab(data=test_df, label_name="y", task="regression")
        return lab

    def test_available_issue_types(self, lab):
        assert set(lab.list_default_issue_types()) == set(["label"])
        assert set(lab.list_possible_issue_types()) == set(["label"])

    def test_regression_with_features(self, lab, regression_data):
        """Test that the regression issue checks finds 40 label issues, based on the
        numerical features."""
        X = regression_data["X"]
        issue_types = {"label": {"clean_learning_kwargs": {"seed": SEED}}}
        lab.find_issues(features=X, issue_types=issue_types)
        lab.report()

        issues = lab.get_issues("label")
        issue_ids = issues.query("is_label_issue").index
        expected_issue_ids = regression_data["error_idx"]

        # jaccard similarity
        intersection = len(list(set(issue_ids).intersection(set(expected_issue_ids))))
        union = len(set(issue_ids)) + len(set(expected_issue_ids)) - intersection
        assert float(intersection) / union >= 0.7

        # FPR
        fpr = len(list(set(issue_ids).difference(set(expected_issue_ids)))) / len(issue_ids)
        assert fpr < 0.2

    def test_regression_with_predictions(self, lab, regression_data):
        """Test that the regression issue checks find 9 label issues, based on the
        predictions of a model.

        Instead of running a model, we use the ground-truth to emulate a perfect model's predictions.

        Testing the default behavior, we expect to find some label issues with a given mean score.
        Increasing a threshold for flagging issues will flag more issues, but won't change the score.
        """

        # Use ground-truth to emulate a perfect model's predictions
        y_pred = regression_data["true_y"]

        lab.find_issues(pred_probs=y_pred)
        summary = lab.get_issue_summary()

        issues = lab.get_issues("label")
        issue_ids = issues.query("is_label_issue").index
        expected_issue_ids = regression_data["error_idx"]

        # jaccard similarity
        intersection = len(list(set(issue_ids).intersection(set(expected_issue_ids))))
        union = len(set(issue_ids)) + len(set(expected_issue_ids)) - intersection
        assert float(intersection) / union > 0.8

        # FPR
        fpr = len(list(set(issue_ids).difference(set(expected_issue_ids)))) / len(issue_ids)
        assert fpr == 0.0

        # Try running with a different threshold
        lab.find_issues(pred_probs=y_pred, issue_types={"label": {"threshold": 0.2}})
        issues = lab.get_issues("label")
        issue_ids = issues.query("is_label_issue").index

        intersection = len(list(set(issue_ids).intersection(set(expected_issue_ids))))
        union = len(set(issue_ids)) + len(set(expected_issue_ids)) - intersection
        assert float(intersection) / union > 0.3

    def test_regression_with_model_and_features(self, lab, regression_data):
        """Test that the regression issue checks find label issue with another model."""
        from sklearn.linear_model import RANSACRegressor

        model = RANSACRegressor(random_state=SEED)
        X = regression_data["X"]
        issue_types = {"label": {"clean_learning_kwargs": {"model": model, "seed": SEED}}}
        lab.find_issues(features=X, issue_types=issue_types)

        issues = lab.get_issues("label")
        issue_ids = issues.query("is_label_issue").index
        expected_issue_ids = regression_data[
            "error_idx"
        ]  # Set to 5% of the data, but random noise may be too small to detect

        # jaccard similarity
        intersection = len(list(set(issue_ids).intersection(set(expected_issue_ids))))
        union = len(set(issue_ids)) + len(set(expected_issue_ids)) - intersection
        assert float(intersection) / union > 0.3

        # FPR
        fpr = len(list(set(issue_ids).difference(set(expected_issue_ids)))) / len(issue_ids)
        assert fpr < 0.3


class TestDatalabFindOutlierIssues:
    @pytest.fixture
    def random_embeddings(self):
        np.random.seed(SEED)
        X = np.random.rand(100, 10)
        X[-1] += 10 * np.random.rand(10)
        return np.random.rand(100, 10)

    @pytest.fixture
    def pred_probs(self):
        np.random.seed(SEED)
        pred_probs_array = np.random.rand(100, 2)
        return pred_probs_array / pred_probs_array.sum(axis=1, keepdims=True)

    def test_incremental_search(self, pred_probs, random_embeddings):
        data = {"labels": np.random.randint(0, 2, 100)}
        lab = Datalab(data=data, label_name="labels")
        lab.find_issues(pred_probs=pred_probs, issue_types={"label": {}})
        summary = lab.get_issue_summary()
        assert len(summary) == 1
        assert "outlier" not in summary["issue_type"].values
        lab.find_issues(features=random_embeddings, issue_types={"outlier": {}})
        summary = lab.get_issue_summary()
        assert len(summary) == 2
        assert "outlier" in summary["issue_type"].values
        outlier_summary = lab.get_issue_summary("outlier")
        assert outlier_summary["num_issues"].values[0] > 0


class TestDatalabFindNearDuplicateIssues:
    @pytest.fixture
    def random_embeddings(self):
        np.random.seed(SEED)
        X = np.random.rand(100, 10)
        X[-1] = X[-1] * -1
        X[-2] = X[-1] + 0.0001 * np.random.rand(10)
        return X

    @pytest.fixture
    def fixed_embeddings(self):
        near_duplicate_scale = 0.0001
        non_duplicate_scale = 100
        X = np.array(
            [[0, 0]] * 4  # Points with 3 exact duplicates
            + [[1, 1]] * 2  # Points with 1 exact duplicate
            + [[1, 0]] * 3
            + [[1 + near_duplicate_scale, 0]]
            + [
                [1, 0 + near_duplicate_scale]
            ]  # Points with 2 exact duplicates and 2 near duplicates
            + [
                [-1, -1] + np.random.rand(2) * near_duplicate_scale for _ in range(5)
            ]  # Points with 5 near duplicates
            + [
                [-1, 0] + np.random.rand(2) * near_duplicate_scale for _ in range(2)
            ]  # Points with 1 near duplicate
            + (np.random.rand(20, 2) * non_duplicate_scale).tolist()  # Random points
        )
        return X

    @pytest.fixture
    def pred_probs(self):
        np.random.seed(SEED)
        pred_probs_array = np.random.rand(100, 2)
        return pred_probs_array / pred_probs_array.sum(axis=1, keepdims=True)

    def test_incremental_search(self, pred_probs, random_embeddings):
        data = {"labels": np.random.randint(0, 2, 100)}
        lab = Datalab(data=data, label_name="labels")
        lab.find_issues(pred_probs=pred_probs, issue_types={"label": {}})
        summary = lab.get_issue_summary()
        assert len(summary) == 1
        assert "near_duplicate" not in summary["issue_type"].values
        lab.find_issues(features=random_embeddings, issue_types={"near_duplicate": {}})
        summary = lab.get_issue_summary()
        assert len(summary) == 2
        assert "near_duplicate" in summary["issue_type"].values
        near_duplicate_summary = lab.get_issue_summary("near_duplicate")
        assert near_duplicate_summary["num_issues"].values[0] > 1

    def test_fixed_embeddings_outputs(self, fixed_embeddings):
        lab = Datalab(data={"a": ["" for _ in range(len(fixed_embeddings))]})
        lab.find_issues(features=fixed_embeddings, issue_types={"near_duplicate": {}})
        issues = lab.get_issues("near_duplicate")

        assert issues["is_near_duplicate_issue"].sum() == 18
        assert all(
            issues["is_near_duplicate_issue"].values
            == [True] * 18 + [False] * (len(fixed_embeddings) - 18)
        )

        # Test the first set of near duplicates (only 3 exact duplicates)
        near_duplicate_sets = issues["near_duplicate_sets"].values

        expected_near_duplicate_sets = np.array(
            [
                # 3 exact duplicates
                np.array([3, 1, 2]),
                np.array([0, 3, 2]),
                np.array([0, 3, 1]),
                np.array([0, 1, 2]),
                # 1 exact duplicate
                np.array([5]),
                np.array([4]),
                # 2 exact duplicates and 2 near duplicates
                np.array([8, 7, 9, 10]),
                np.array([8, 6, 9, 10]),
                np.array([6, 7, 9, 10]),
                np.array([8, 6, 7, 10]),
                np.array([7, 8, 6, 9]),
                # 4 near duplicates
                np.array([15, 13, 14, 12]),
                np.array([13, 14, 15, 11]),
                np.array([14, 12, 15, 11]),
                np.array([13, 12, 15, 11]),
                np.array([11, 13, 14, 12]),
                # 1 near duplicate
                np.array([17]),
                np.array([16]),
            ]
            +
            # Random points
            [np.array([])] * 20,
            dtype=object,
        )

        # Exact duplicates may have arbitrary order, so sort the sets before comparing
        equal_sets = [
            np.array_equal(sorted(a), sorted(b))
            for a, b in zip(near_duplicate_sets, expected_near_duplicate_sets)
        ]
        assert all(equal_sets)

        # Assert self-idx is not included in near duplicate sets
        assert all([i not in s for i, s in enumerate(near_duplicate_sets)])

        # Assert near duplicate sets are unique, ignoring empty sets
        unique_non_empty_sets = [tuple(s) for s in near_duplicate_sets if len(s) > 0]
        assert len(set(unique_non_empty_sets)) == 18


class TestDatalabWithoutLabels:
    num_examples = 100
    num_features = 10
    K = 2

    @pytest.fixture
    def features(self):
        np.random.seed(SEED)
        return np.random.rand(self.num_examples, self.num_features)

    @pytest.fixture
    def pred_probs(self):
        np.random.seed(SEED)
        pred_probs_array = np.random.rand(self.num_examples, self.K)
        return pred_probs_array / pred_probs_array.sum(axis=1, keepdims=True)

    @pytest.fixture
    def lab(self, features):
        return Datalab(data={"X": features})

    @pytest.fixture
    def labels(self):
        np.random.seed(SEED)
        return np.random.randint(0, self.K, self.num_examples)

    def test_init(self, lab, features):
        assert np.array_equal(lab.data["X"], features)
        assert np.array_equal(lab.labels, [])

    def test_find_issues(self, lab, features, pred_probs):
        lab = Datalab(data={"X": features})
        lab.find_issues(pred_probs=pred_probs)
        assert set(lab.issues.columns) == {"is_non_iid_issue", "non_iid_score"}

        lab = Datalab(data={"X": features})
        lab.find_issues(features=features)
        assert not lab.issues.empty

    def test_find_issues_features_works_with_and_without_labels(self, features, labels):
        lab_without_labels = Datalab(data={"X": features})
        lab_without_labels.find_issues(features=features)

        lab_with_labels = Datalab(data={"X": features, "labels": labels}, label_name="labels")
        lab_with_labels.find_issues(features=features)

        lab_without_label_name = Datalab(data={"X": features, "labels": labels})
        lab_without_label_name.find_issues(features=features)

        issues_without_labels = lab_without_labels.issues
        issues_with_labels = lab_with_labels.issues
        issues_without_label_name = lab_without_label_name.issues

        # issues_with_labels should have four additional columns, which include label issues
        # and class_imbalance issues
        assert len(issues_without_labels.columns) + 4 == len(issues_with_labels.columns)
        pd.testing.assert_frame_equal(issues_without_labels, issues_without_label_name)


class TestDataLabClassImbalanceIssues:
    K = 3
    N = 100
    num_features = 2

    @pytest.fixture
    def random_embeddings(self):
        np.random.seed(SEED)
        return np.random.rand(self.N, self.num_features)

    @pytest.fixture
    def imbalance_labels(self):
        np.random.seed(SEED)
        labels = np.random.choice(np.arange(self.K - 1), 100, p=[0.5] * (self.K - 1))
        labels[0] = 2
        return labels

    @pytest.fixture
    def pred_probs(self):
        np.random.seed(SEED)
        pred_probs_array = np.random.rand(self.N, self.K)
        return pred_probs_array / pred_probs_array.sum(axis=1, keepdims=True)

    def test_incremental_search(self, pred_probs, random_embeddings, imbalance_labels):
        data = {"labels": imbalance_labels}
        lab = Datalab(data=data, label_name="labels")
        lab.find_issues(pred_probs=pred_probs, issue_types={"label": {}})
        summary = lab.get_issue_summary()
        assert len(summary) == 1
        assert "class_imbalance" not in summary["issue_type"].values
        lab.find_issues(features=random_embeddings, issue_types={"class_imbalance": {}})
        summary = lab.get_issue_summary()
        assert len(summary) == 2
        assert "class_imbalance" in summary["issue_type"].values
        class_imbalance_summary = lab.get_issue_summary("class_imbalance")
        assert class_imbalance_summary["num_issues"].values[0] > 0

    def test_find_imbalance_issues_no_args(self, imbalance_labels):
        data = {"labels": imbalance_labels}
        lab = Datalab(data=data, label_name="labels")
        lab.find_issues(issue_types={"class_imbalance": {}})
        summary = lab.get_issue_summary()
        assert len(summary) == 1
        assert "class_imbalance" in summary["issue_type"].values
        class_imbalance_summary = lab.get_issue_summary("class_imbalance")
        assert class_imbalance_summary["num_issues"].values[0] > 0


class TestDataLabUnderperformingIssue:
    K = 4
    N = 400
    num_features = 2

    @pytest.fixture
    def data(self):
        features, labels = make_blobs(
            n_samples=self.N, centers=self.K, n_features=self.num_features, random_state=SEED
        )
        pred_probs = np.full((self.N, self.K), 0.01)
        pred_probs[np.arange(self.N), labels] = 0.99
        # Generate incorrect prediction for 0th label samples
        zeroth_label_indices = np.nonzero(labels == 0)
        pred_probs[zeroth_label_indices, 0] = 0.01
        pred_probs[zeroth_label_indices, 1] = 0.99
        pred_probs = pred_probs / np.sum(pred_probs, axis=-1, keepdims=True)
        data = {"features": features, "pred_probs": pred_probs, "labels": labels}
        return data

    def test_incremental_search(self, data):
        features, labels, pred_probs = data["features"], data["labels"], data["pred_probs"]
        lab = Datalab(data={"labels": labels}, label_name="labels")
        lab.find_issues(pred_probs=pred_probs, issue_types={"label": {}})
        summary = lab.get_issue_summary()
        assert len(summary) == 1
        assert "underperforming_group" not in summary["issue_type"].values
        lab.find_issues(
            features=features, pred_probs=pred_probs, issue_types={"underperforming_group": {}}
        )
        summary = lab.get_issue_summary()
        assert len(summary) == 2
        assert "underperforming_group" in summary["issue_type"].values
        underperforming_group_summary = lab.get_issue_summary("underperforming_group")
        assert underperforming_group_summary["num_issues"].values[0] > 1

    def test_underperforming_cluster_id(self):
        """
        Test that the issue manager finds the correct underperforming cluster ID.
        """
        np.random.seed(SEED)
        N = 200
        K = 5
        n_clusters = 4
        bad_cluster_id = 2
        flip_rate = 0.95
        cluster_ids = np.random.choice(np.arange(n_clusters), size=N)
        labels = np.random.choice(np.arange(K), size=N)
        pred_probs = np.full((N, K), 0.001)
        pred_probs[np.arange(N), labels] = 0.99  # Set any high value
        pred_probs = pred_probs / np.sum(pred_probs, axis=-1, keepdims=True)
        # Flip prediction probabilities of bad cluster samples
        bad_cluster_indices = np.where(cluster_ids == bad_cluster_id)[0]
        flip_indices = np.random.choice(
            bad_cluster_indices, size=int(flip_rate * len(bad_cluster_indices)), replace=False
        )
        pred_probs[flip_indices] = 1 - pred_probs[flip_indices]  # Incorrect predictions
        features = np.random.rand(len(labels), 2)
        lab = Datalab(data={"labels": labels}, label_name="labels")
        lab.find_issues(
            features=features,
            pred_probs=pred_probs,
            issue_types={"underperforming_group": {"cluster_ids": cluster_ids}},
        )
        info = lab.get_info("underperforming_group")
        assert info["clustering"]["stats"]["underperforming_cluster_id"] == bad_cluster_id
        # Check that no underperforming cluster is found for correct predictions
        pred_probs[flip_indices] = 1 - pred_probs[flip_indices]
        lab.find_issues(
            features=features,
            pred_probs=pred_probs,
            issue_types={"underperforming_group": {"cluster_ids": cluster_ids}},
        )
        info = lab.get_info("underperforming_group")
        assert info["clustering"]["stats"]["underperforming_cluster_id"] not in cluster_ids

    def test_features_and_knn_graph(self, data):
        """
        Test that if the pre-computed knn graph is passed as an argument to `find_issues`,
        it is preferred over the `features` argument.
        """
        np.random.seed(SEED)
        features, labels, pred_probs = data["features"], data["labels"], data["pred_probs"]
        lab = Datalab(data={"labels": labels}, label_name="labels")
        lab.find_issues(
            features=features, pred_probs=pred_probs, issue_types={"underperforming_group": {}}
        )
        issues_1 = lab.get_issues("underperforming_group")
        knn_graph = lab.get_info("statistics")["weighted_knn_graph"]
        # Use another datalab instance to check preference of knn graph over features
        lab = Datalab(data={"labels": labels}, label_name="labels")
        features = np.random.rand(len(labels), 2)
        lab.find_issues(
            features=features,
            pred_probs=pred_probs,
            knn_graph=knn_graph,
            issue_types={"underperforming_group": {}},
        )
        issues_2 = lab.get_issues("underperforming_group")
        pd.testing.assert_frame_equal(issues_1, issues_2)

    def test_precomputed_cluster_ids(self, data):
        features, labels, pred_probs = data["features"], data["labels"], data["pred_probs"]
        lab = Datalab(data={"labels": labels}, label_name="labels")
        lab.find_issues(
            features=features,
            pred_probs=pred_probs,
            issue_types={"underperforming_group": {"cluster_ids": labels}},
        )
        info = lab.get_info("underperforming_group")
        assert info["clustering"]["algorithm"] is None
        underperforming_group_summary = lab.get_issue_summary("underperforming_group")
        assert underperforming_group_summary["num_issues"].values[0] > 1

        # Use new datalab instance to compute KNN graph and perform clustering
        lab = Datalab(data={"labels": labels}, label_name="labels")
        time_with_clustering = timeit.timeit(
            lambda: lab.find_issues(
                features=features, pred_probs=pred_probs, issue_types={"underperforming_group": {}}
            ),
            number=1,
        )
        # Use another datalab instance to emphasize absense of precomputed info
        lab = Datalab(data={"labels": labels}, label_name="labels")
        time_without_clustering = timeit.timeit(
            lambda: lab.find_issues(
                features=features,
                pred_probs=pred_probs,
                issue_types={"underperforming_group": {"cluster_ids": labels}},
            ),
            number=1,
        )
        # find_issues must be slower when clustering needs to be performed.
        assert (
            time_without_clustering < time_with_clustering
        ), "Passing cluster labels should make this run of find_issues faster."

    def test_no_cluster_ids(self, data):
        features, labels, pred_probs = data["features"], data["labels"], data["pred_probs"]
        lab = Datalab(data={"labels": labels}, label_name="labels")
        lab.find_issues(
            features=features,
            pred_probs=pred_probs,
            issue_types={"underperforming_group": {"cluster_ids": np.array([], dtype=int)}},
        )
        assert len(lab.issue_summary["issue_type"].values) == 0


<<<<<<< HEAD
class TestDataLabNullIssues:
    K = 3
    N = 100
    num_features = 10

    @pytest.fixture
    def embeddings_with_null(self):
        np.random.seed(SEED)
        embeddings = np.random.rand(self.N, self.num_features)
        # Set all feature values of some rows as null
        embeddings[[5, 10, 22]] = np.nan
        # Set specific feature value in some rows as null
        embeddings[[1, 19, 25], [5, 7, 2]] = np.nan
        return embeddings

    @pytest.fixture
    def pred_probs(self):
        np.random.seed(SEED)
        pred_probs_array = np.random.rand(self.N, self.K)
        return pred_probs_array / pred_probs_array.sum(axis=1, keepdims=True)

    @pytest.fixture
    def labels(self):
        np.random.seed(SEED)
        return np.random.randint(0, self.K, self.N)

    def test_incremental_search(self, pred_probs, embeddings_with_null, labels):
        data = {"labels": labels}
        lab = Datalab(data=data, label_name="labels")
        lab.find_issues(pred_probs=pred_probs, issue_types={"label": {}})
        summary = lab.get_issue_summary()
        assert len(summary) == 1
        assert "class_imbalance" not in summary["issue_type"].values
        lab.find_issues(features=embeddings_with_null, issue_types={"null": {}})
        summary = lab.get_issue_summary()
        assert len(summary) == 2
        assert "null" in summary["issue_type"].values
        class_imbalance_summary = lab.get_issue_summary("null")
        assert class_imbalance_summary["num_issues"].values[0] > 0

    def test_null_issues(self, embeddings_with_null):
        lab = Datalab(data={"features": embeddings_with_null})
        lab.find_issues(features=embeddings_with_null, issue_types={"null": {}})
        issues = lab.get_issues("null")
        expected_issue_mask = np.zeros(100, dtype=bool)
        expected_issue_mask[[5, 10, 22]] = True
        np.testing.assert_equal(
            issues["is_null_issue"], expected_issue_mask, err_msg="Issue mask should be correct"
        )
        info = lab.get_info("null")
        most_common_issue = info["most_common_issue"]
        assert most_common_issue["pattern"] == "1" * 10
        assert most_common_issue["rows_affected"] == [5, 10, 22]
        assert most_common_issue["count"] == 3

    def test_report(self, embeddings_with_null):
        lab = Datalab(data={"id": range(len(embeddings_with_null))})
        lab.find_issues(features=embeddings_with_null, issue_types={"null": {}})
        with contextlib.redirect_stdout(io.StringIO()) as f:
            lab.report()
        report = f.getvalue()

        # Check that the report contains the additional tip
        remove_tip = (
            "Found 3 examples with null values in all features. These examples should be removed"
        )
        assert remove_tip in report, "Report should contain a tip to remove null examples"

        partial_null_tip = (
            "Found 3 examples with null values in some features. Please address these issues"
        )
        assert (
            partial_null_tip in report
        ), "Report should contain a tip to address partial null examples"

        # Test a report where no null-issues are found
        lab = Datalab(data={"id": range(len(embeddings_with_null))})
        X = np.random.rand(*embeddings_with_null.shape)
        lab.find_issues(features=X, issue_types={"label": {}})
        with contextlib.redirect_stdout(io.StringIO()) as f:
            lab.report()
        report = f.getvalue()

        # The tip should be omitted
        assert (
            "These examples should be removed" not in report
        ), "Report should not contain a tip to remove null examples"
        assert (
            "Please address these issues" not in report
        ), "Report should not contain a tip to address partial null examples"
=======
class TestDatalabForMultilabelClassification:
    @pytest.fixture
    def multilabel_data(
        self,
        means=[[-5, 3.5], [0, 2], [-3, 6]],
        covs=[[[3, -1.5], [-1.5, 1]], [[5, -1.5], [-1.5, 1]], [[3, -1.5], [-1.5, 1]]],
        boxes_coordinates=[[-3.5, 0, -1.5, 1.7], [-1, 3, 2, 4], [-5, 2, -3, 4], [-3, 2, -1, 4]],
        box_multilabels=[[0, 1], [1, 2], [0, 2], [0, 1, 2]],
        sizes=[100, 80, 100],
        avg_trace=0.9,
        seed=5,
    ):
        np.random.seed(seed=seed)
        n = sum(sizes)
        num_classes = len(means)
        m = num_classes + len(
            box_multilabels
        )  # number of classes by treating each multilabel as 1 unique label
        local_data = []
        labels = []
        for i in range(0, len(means)):
            local_data.append(
                np.random.multivariate_normal(mean=means[i], cov=covs[i], size=sizes[i])
            )
            labels += [[i]] * sizes[i]

        def make_multi(X, Y, bx1, by1, bx2, by2, label_list):
            ll = np.array([bx1, by1])  # lower-left
            ur = np.array([bx2, by2])  # upper-right

            inidx = np.all(np.logical_and(X.tolist() >= ll, X.tolist() <= ur), axis=1)
            for i in range(0, len(Y)):
                if inidx[i]:
                    Y[i] = label_list
            return Y

        X_train = np.vstack(local_data)

        for i in range(0, len(box_multilabels)):
            bx1, by1, bx2, by2 = boxes_coordinates[i]
            multi_label = box_multilabels[i]
            labels = make_multi(X_train, labels, bx1, by1, bx2, by2, multi_label)

        d = {}
        for i in labels:
            if str(i) not in d:
                d[str(i)] = len(d)
        inv_d = {v: k for k, v in d.items()}
        labels_idx = [d[str(i)] for i in labels]
        py = np.bincount(labels_idx) / float(len(labels_idx))
        noise_matrix = generate_noise_matrix_from_trace(
            m,
            trace=avg_trace * m,
            py=py,
            valid_noise_matrix=True,
            seed=seed,
        )
        noisy_labels_idx = generate_noisy_labels(labels_idx, noise_matrix)
        noisy_labels = [eval(inv_d[i]) for i in noisy_labels_idx]
        error_idx = np.where(labels_idx != noisy_labels_idx)[0]
        pred_probs = np.full((n, num_classes), fill_value=0.1)
        labels_onehot = int2onehot(labels, K=num_classes)
        pred_probs[labels_onehot == 1] = 0.9
        return {
            "X": X_train,
            "true_y": labels,
            "y": noisy_labels,
            "error_idx": error_idx,
            "pred_probs": pred_probs,
        }

    @pytest.fixture
    def lab(self, multilabel_data):
        X, y = multilabel_data["X"], multilabel_data["y"]
        data = {"X": X, "y": y}
        lab = Datalab(data=data, label_name="y", task="multilabel")
        return lab

    def test_available_issue_types(self, lab):
        assert set(lab.list_default_issue_types()) == set(["label"])
        assert set(lab.list_possible_issue_types()) == set(["label"])

    def test_multilabel_with_pred_probs(self, lab, multilabel_data):
        """Test that the multilabel classification issue checks finds at least 90% of the
        label issues."""
        pred_probs = multilabel_data["pred_probs"]
        lab.find_issues(pred_probs=pred_probs)
        lab.report()

        issues = lab.get_issues("label")
        issue_ids = issues.query("is_label_issue").index
        expected_issue_ids = multilabel_data["error_idx"]

        # jaccard similarity
        intersection = len(list(set(issue_ids).intersection(set(expected_issue_ids))))
        union = len(set(issue_ids)) + len(set(expected_issue_ids)) - intersection
        assert float(intersection) / union >= 0.9
>>>>>>> da1749cc


class TestIssueManagersReuseKnnGraph:
    """
    `outlier`, `underperforming_group` and `near_duplicate` issue managers require
    a KNN graph. This test ensures that the KNN graph is only computed once.  E.g. if outlier is called first,
    then underperforming_group can reuse the resulting graph.
    """

    N = 3000
    num_features = 10
    k = 20
    num_classes = 2

    @pytest.fixture
    def features(self):
        np.random.seed(SEED)
        return np.random.uniform(low=0, high=0.2, size=(self.N, self.num_features))

    @pytest.fixture
    def labels(self):
        np.random.seed(SEED)
        return np.random.randint(0, self.num_classes, size=self.N)

    @pytest.fixture
    def pred_probs(self):
        np.random.seed(SEED)
        pred_probs = np.random.rand(self.N, self.num_classes)
        pred_probs = pred_probs / pred_probs.sum(axis=1, keepdims=True)
        return pred_probs

    def test_underperforming_group_reuses_knn_graph(self, features, pred_probs, labels):
        # Run 1: only underperforming_group
        lab = Datalab(data={"labels": labels}, label_name="labels")
        find_issues_kwargs = {"issue_types": {"underperforming_group": {"k": self.k}}}
        time_only_underperforming_group = timeit.timeit(
            lambda: lab.find_issues(features=features, pred_probs=pred_probs, **find_issues_kwargs),
            number=1,
        )

        # Run 2: Run outlier issue first, then underperforming_group
        find_issues_kwargs = {
            "issue_types": {"outlier": {"k": self.k}, "underperforming_group": {"k": self.k}},
        }
        time_underperforming_after_outlier = timeit.timeit(
            lambda: lab.find_issues(features=features, pred_probs=pred_probs, **find_issues_kwargs),
            number=1,
        )
        assert (
            time_underperforming_after_outlier < time_only_underperforming_group
        ), "KNN graph reuse should make this run of find_issues faster."<|MERGE_RESOLUTION|>--- conflicted
+++ resolved
@@ -1546,7 +1546,6 @@
         assert len(lab.issue_summary["issue_type"].values) == 0
 
 
-<<<<<<< HEAD
 class TestDataLabNullIssues:
     K = 3
     N = 100
@@ -1637,7 +1636,8 @@
         assert (
             "Please address these issues" not in report
         ), "Report should not contain a tip to address partial null examples"
-=======
+
+
 class TestDatalabForMultilabelClassification:
     @pytest.fixture
     def multilabel_data(
@@ -1735,7 +1735,6 @@
         intersection = len(list(set(issue_ids).intersection(set(expected_issue_ids))))
         union = len(set(issue_ids)) + len(set(expected_issue_ids)) - intersection
         assert float(intersection) / union >= 0.9
->>>>>>> da1749cc
 
 
 class TestIssueManagersReuseKnnGraph:
