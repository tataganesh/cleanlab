--- conflicted
+++ resolved
@@ -47,11 +47,8 @@
     OutlierIssueManager,
     NonIIDIssueManager,
     ClassImbalanceIssueManager,
-<<<<<<< HEAD
     UnderperformingGroupIssueManager,
-=======
     DataValuationIssueManager,
->>>>>>> 5fbf6c04
 )
 
 REGISTRY: Dict[str, Type[IssueManager]] = {
@@ -60,11 +57,8 @@
     "near_duplicate": NearDuplicateIssueManager,
     "non_iid": NonIIDIssueManager,
     "class_imbalance": ClassImbalanceIssueManager,
-<<<<<<< HEAD
     "underperforming_group": UnderperformingGroupIssueManager,
-=======
     "data_valuation": DataValuationIssueManager,
->>>>>>> 5fbf6c04
 }
 """Registry of issue managers that can be constructed from a string
 and used in the Datalab class.
