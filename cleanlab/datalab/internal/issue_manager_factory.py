--- conflicted
+++ resolved
@@ -47,21 +47,9 @@
     LabelIssueManager,
     NearDuplicateIssueManager,
     NonIIDIssueManager,
-<<<<<<< HEAD
     ClassImbalanceIssueManager,
     UnderperformingGroupIssueManager,
     DataValuationIssueManager,
-)
-
-REGISTRY: Dict[str, Type[IssueManager]] = {
-    "outlier": OutlierIssueManager,
-    "label": LabelIssueManager,
-    "near_duplicate": NearDuplicateIssueManager,
-    "non_iid": NonIIDIssueManager,
-    "class_imbalance": ClassImbalanceIssueManager,
-    "underperforming_group": UnderperformingGroupIssueManager,
-    "data_valuation": DataValuationIssueManager,
-=======
     OutlierIssueManager,
 )
 from cleanlab.datalab.internal.issue_manager.regression import RegressionLabelIssueManager
@@ -73,12 +61,12 @@
         "near_duplicate": NearDuplicateIssueManager,
         "non_iid": NonIIDIssueManager,
         "class_imbalance": ClassImbalanceIssueManager,
+        "underperforming_group": UnderperformingGroupIssueManager,
         "data_valuation": DataValuationIssueManager,
     },
     "regression": {
         "label": RegressionLabelIssueManager,
     },
->>>>>>> 3afe8fe4
 }
 """Registry of issue managers that can be constructed from a string
 and used in the Datalab class.
