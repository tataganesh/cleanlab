--- conflicted
+++ resolved
@@ -39,11 +39,7 @@
             issues["class_imbalance_score"], expected_scores, err_msg="Scores should be correct"
         )
         assert summary["issue_type"][0] == "class_imbalance"
-<<<<<<< HEAD
-        assert summary["score"][0] == pytest.approx(expected=0.01, abs=1e-7)
-=======
         assert summary["score"][0] == 0.01
->>>>>>> 14d1a86d
 
     def test_find_issues_no_imbalance(self, labels, create_issue_manager):
         N = len(labels)
@@ -57,11 +53,7 @@
         ), "Issue mask should be correct"
         assert np.all(issues["class_imbalance_score"] == np.ones(N)), "Scores should be correct"
         assert summary["issue_type"][0] == "class_imbalance"
-<<<<<<< HEAD
-        assert summary["score"][0] == pytest.approx(expected=0.47, abs=1e-7)
-=======
         assert summary["score"][0] == 0.47
->>>>>>> 14d1a86d
 
     def test_find_issues_more_imbalance(self, lab, labels, create_issue_manager):
         K = lab.get_info("statistics")["num_classes"]
@@ -81,11 +73,7 @@
             issues["class_imbalance_score"], expected_scores, err_msg="Scores should be correct"
         )
         assert summary["issue_type"][0] == "class_imbalance"
-<<<<<<< HEAD
-        assert summary["score"][0] == pytest.approx(expected=0.01, abs=1e-7)
-=======
         assert summary["score"][0] == 0.01
->>>>>>> 14d1a86d
 
     def test_report(self, create_issue_manager):
         issue_manager = create_issue_manager()
